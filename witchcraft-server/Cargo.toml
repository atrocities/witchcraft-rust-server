[package]
name = "witchcraft-server"
version.workspace = true
edition = "2021"
license = "Apache-2.0"
description = "A highly opinionated embedded application server for RESTy APIs, compatible with the Witchcraft ecosystem"
repository = "https://github.com/palantir/witchcraft-rust-server"
readme = "../README.md"

[[package.metadata.sls.diagnostics]]
type = "diagnostic.types.v1"
docs = "All supported diagnostic types returnable from the server."

[[package.metadata.sls.diagnostics]]
type = "metric.names.v1"
docs = "All currently emitted metrics and their tags."

[[package.metadata.sls.diagnostics]]
type = "rust.heap.stats.v1"
docs = "Statistics about the memory allocator, in jemalloc's default text format."

[[package.metadata.sls.diagnostics]]
type = "rust.thread.dump.v1"
docs = "A recording of running threads and their respective stacktraces."

[features]
default = ["jemalloc"]
jemalloc = ["tikv-jemalloc-ctl", "tikv-jemallocator"]

[dependencies]
addr2line = "0.22"
arc-swap = "1"
async-compression = { version = "0.4", features = ["tokio", "gzip"] }
async-trait = "0.1"
base64 = "0.22"
bytes = "1"
<<<<<<< HEAD
cachemap2 = "0.2"
conjure-error = "4.0.0-rc3"
conjure-http = "4.0.0-rc3"
conjure-object = "4.0.0-rc3"
conjure-runtime = "5.0.0-rc1"
conjure-serde = "4.0.0-rc3"
=======
cachemap2 = "0.3"
conjure-error = "3"
conjure-http = "3"
conjure-object = "3"
conjure-runtime = "4"
conjure-serde = "3"
>>>>>>> 3fd0b435
crash-handler = "0.6"
flate2 = "1"
foreign-types = "0.5"
futures = { version = "0.3.30", features = ["executor"] }
futures-channel = "0.3"
futures-sink = "0.3"
futures-util = "0.3"
http = "1"
http-body = "1"
http-body-util = "0.1"
http-zipkin = "0.4"
hyper = { version = "1", features = ["http1", "http2", "server"] }
hyper-util = { version = "0.1", features = ["tokio"] }
itertools = "0.12"
lazycell = "1.3"
libc = "0.2"
log = "0.4"
minidump = "0.21"
minidump-processor = { version = "0.21", default-features = false }
minidump-unwind = "0.21"
minidump-writer = "0.8"
minidumper = "0.8"
num_cpus = "1"
once_cell = "1"
parking_lot = "0.12"
pin-project = "1"
rand = "0.8"
refreshable = "2"
regex = "1"
rustls-pemfile = "2"
rustls-webpki = "0.102"
serde = "1"
serde-encrypted-value = "0.4"
serde_json = "1"
serde_yaml = "0.9"
sequence_trie = "0.3"
socket2 = "0.5"
staged-builder = "0.1.2"
subtle = "2.5"
symbolic = { version = "12", features = ["cfi", "debuginfo"] }
<<<<<<< HEAD
sync_wrapper = "0.1"
tempfile = "3.10.1"
=======
sync_wrapper = "1.0"
tempfile = "3.5.0"
>>>>>>> 3fd0b435
tikv-jemalloc-ctl = { version = "0.5", features = ["use_std"], optional = true }
tikv-jemallocator = { version = "0.5", features = [
    "unprefixed_malloc_on_supported_platforms",
    "background_threads",
    "profiling",
], optional = true }
tokio = { version = "1.37", features = [
    "fs",
    "macros",
    "rt-multi-thread",
    "signal",
    "time",
] }
tokio-rustls = "0.26"
tokio-util = "0.7"
tracing = { version = "0.1", features = ["log"] }
witchcraft-log = "4.0.0-rc1"
witchcraft-metrics = "1"
zipkin = "0.4"

witchcraft-server-config = { version = "3.12.0", path = "../witchcraft-server-config" }
witchcraft-server-macros = { version = "3.12.0", path = "../witchcraft-server-macros" }

[dev-dependencies]
tempfile = "3"
tokio = { version = "1", features = ["test-util"] }<|MERGE_RESOLUTION|>--- conflicted
+++ resolved
@@ -34,21 +34,12 @@
 async-trait = "0.1"
 base64 = "0.22"
 bytes = "1"
-<<<<<<< HEAD
-cachemap2 = "0.2"
+cachemap2 = "0.3"
 conjure-error = "4.0.0-rc3"
 conjure-http = "4.0.0-rc3"
 conjure-object = "4.0.0-rc3"
 conjure-runtime = "5.0.0-rc1"
 conjure-serde = "4.0.0-rc3"
-=======
-cachemap2 = "0.3"
-conjure-error = "3"
-conjure-http = "3"
-conjure-object = "3"
-conjure-runtime = "4"
-conjure-serde = "3"
->>>>>>> 3fd0b435
 crash-handler = "0.6"
 flate2 = "1"
 foreign-types = "0.5"
@@ -89,13 +80,8 @@
 staged-builder = "0.1.2"
 subtle = "2.5"
 symbolic = { version = "12", features = ["cfi", "debuginfo"] }
-<<<<<<< HEAD
 sync_wrapper = "0.1"
 tempfile = "3.10.1"
-=======
-sync_wrapper = "1.0"
-tempfile = "3.5.0"
->>>>>>> 3fd0b435
 tikv-jemalloc-ctl = { version = "0.5", features = ["use_std"], optional = true }
 tikv-jemallocator = { version = "0.5", features = [
     "unprefixed_malloc_on_supported_platforms",
