[package]
name = "witchcraft-server"
version.workspace = true
edition = "2021"
license = "Apache-2.0"
description = "A highly opinionated embedded application server for RESTy APIs, compatible with the Witchcraft ecosystem"
repository = "https://github.com/palantir/witchcraft-rust-server"
readme = "../README.md"

[[package.metadata.sls.diagnostics]]
type = "diagnostic.types.v1"
docs = "All supported diagnostic types returnable from the server."

[[package.metadata.sls.diagnostics]]
type = "metric.names.v1"
docs = "All currently emitted metrics and their tags."

[[package.metadata.sls.diagnostics]]
type = "rust.heap.stats.v1"
docs = "Statistics about the memory allocator, in jemalloc's default text format."

[[package.metadata.sls.diagnostics]]
type = "rust.thread.dump.v1"
docs = "A recording of running threads and their respective stacktraces."

[features]
default = ["jemalloc"]
jemalloc = ["dep:tikv-jemalloc-ctl", "dep:tikv-jemallocator"]

[dependencies]
addr2line = "0.24"
arc-swap = "1"
async-compression = { version = "0.4", features = ["tokio", "gzip"] }
async-trait = "0.1"
base64 = "0.22"
bytes = "1"
cachemap2 = "0.3"
conjure-error = "4"
conjure-http = "4"
conjure-object = "4"
conjure-runtime = "5"
conjure-serde = "4"
crash-handler = "0.6"
flate2 = "1"
foreign-types = "0.5"
futures-channel = "0.3"
futures-sink = "0.3"
futures-util = "0.3"
futures = { version = "0.3.30", features = ["executor"] }
http-body-util = "0.1"
http-body = "1"
http-zipkin = "0.4"
http = "1"
hyper-util = { version = "0.1", features = ["tokio"] }
hyper = { version = "1", features = ["http1", "http2", "server"] }
itertools = "0.13"
lazycell = "1.3"
libc = "0.2"
log = "0.4"
minidump-processor = { version = "0.22", default-features = false }
minidump-unwind = "0.22"
minidump-writer = "0.8"
minidump = "0.22"
minidumper = "0.8"
num_cpus = "1"
object = "0.36"
once_cell = "1"
parking_lot = "0.12"
pin-project = "1"
rand = "0.8"
refreshable = "2"
regex = "1"
rustls-pemfile = "2"
rustls-webpki = "0.102"
sequence_trie = "0.3"
serde-encrypted-value = "0.4"
serde-file-value = "0.1"
serde = "1"
serde_json = "1"
serde_yaml = "0.9"
sha2 = "0.10.8"
socket2 = "0.5"
staged-builder = "0.2.0"
subtle = "2.5"
symbolic = { version = "12", features = ["cfi", "debuginfo"] }
sync_wrapper = "1.0"
tempfile = "3.10.1"
<<<<<<< HEAD
tikv-jemalloc-ctl = { version = "0.6", features = ["use_std"], optional = true }
tikv-jemallocator = { version = "0.5", features = ["unprefixed_malloc_on_supported_platforms", "background_threads", "profiling"], optional = true }
=======
tikv-jemalloc-ctl = { version = "0.5", features = ["use_std"], optional = true }
tikv-jemallocator = { version = "0.6", features = ["unprefixed_malloc_on_supported_platforms", "background_threads", "profiling"], optional = true }
>>>>>>> a60952dc
tokio-rustls = "0.26"
tokio-util = "0.7"
tokio = { version = "1.37", features = ["fs", "macros", "rt-multi-thread", "signal", "time"] }
tracing = { version = "0.1", features = ["log"] }
witchcraft-log = "4"
witchcraft-metrics = "1"
witchcraft-server-config = { version = "4.2.0", path = "../witchcraft-server-config" }
witchcraft-server-macros = { version = "4.2.0", path = "../witchcraft-server-macros" }
zipkin = "0.4"

[dev-dependencies]
tempfile = "3"
tokio = { version = "1", features = ["test-util"] }<|MERGE_RESOLUTION|>--- conflicted
+++ resolved
@@ -85,13 +85,8 @@
 symbolic = { version = "12", features = ["cfi", "debuginfo"] }
 sync_wrapper = "1.0"
 tempfile = "3.10.1"
-<<<<<<< HEAD
 tikv-jemalloc-ctl = { version = "0.6", features = ["use_std"], optional = true }
-tikv-jemallocator = { version = "0.5", features = ["unprefixed_malloc_on_supported_platforms", "background_threads", "profiling"], optional = true }
-=======
-tikv-jemalloc-ctl = { version = "0.5", features = ["use_std"], optional = true }
 tikv-jemallocator = { version = "0.6", features = ["unprefixed_malloc_on_supported_platforms", "background_threads", "profiling"], optional = true }
->>>>>>> a60952dc
 tokio-rustls = "0.26"
 tokio-util = "0.7"
 tokio = { version = "1.37", features = ["fs", "macros", "rt-multi-thread", "signal", "time"] }
